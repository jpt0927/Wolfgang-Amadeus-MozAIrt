# train.py
import model
import numpy as np

if __name__ == "__main__":
    model.set_gpu()

    print(f"모델 학습 시작 ({model.DATASET_TAG})...")
    
    # 1. 전처리 스크립트 실행을 권장하는 부분은 그대로 둡니다.
    preprocessed_path = model.DATA_DIR.parent / f"{model.DATASET_TAG}_preprocessed.npz"
    if not preprocessed_path.exists():
        raise FileNotFoundError(
            f"전처리된 데이터 파일이 없습니다: {preprocessed_path}\n"
            "먼저 'python3 model/preprocess.py'를 실행하여 데이터 파일을 생성해주세요."
        )
    print(f"전처리된 데이터 로딩 중: {preprocessed_path}")
    with np.load(preprocessed_path) as npz:
        data = npz['data']
    
    if np.isnan(data).any():
        raise ValueError("데이터에 NaN 값이 포함되어 있습니다.")
        
    input_shape = data.shape[1:]
    
    # 2. 모델 생성
    print("모델 생성 중...")
    encoder = model.build_encoder(input_shape, model.LATENT_DIM)
    decoder = model.build_decoder(model.LATENT_DIM, encoder.shape_before_flatten)
    # ✅ build_and_compile_vae 함수로 한 번에 처리
    vae = model.build_and_compile_vae(encoder, decoder)
    
    print("모델 구조:")
    vae.summary()

    vae.build(input_shape=(None, *input_shape))
    
    print("\n모델 학습 시작...")
    # ✅ fit 함수에 x, y를 모두 전달
    history = vae.fit(
        x=data, 
        y=data,
        epochs=model.EPOCHS,
        batch_size=model.BATCH_SIZE,
<<<<<<< HEAD
        # callbacks=[model.checkpoint_callback, model.generate_sample_callback],
        callbacks=[model.checkpoint_callback,
                   model.generate_sample_callback,
                   model.kl_sched], 
=======
        callbacks=[model.checkpoint_callback],
>>>>>>> 813983ea
        verbose=1,
    )

    print("\n모델 학습 완료")

    # 4. 저장
    vae.encoder.save(str(model.ENC_SAVE_PATH))
    vae.decoder.save(str(model.DEC_SAVE_PATH))
    vae.save_weights(str(model.VAE_SAVE_PATH).replace('.keras', '.weights.h5'))

    print("\n[SAVED]")
    print(f" VAE     : {str(model.VAE_SAVE_PATH).replace('.keras', '.weights.h5')}")
    print(f" Encoder : {model.ENC_SAVE_PATH}")
    print(f" Decoder : {model.DEC_SAVE_PATH}")<|MERGE_RESOLUTION|>--- conflicted
+++ resolved
@@ -42,14 +42,7 @@
         y=data,
         epochs=model.EPOCHS,
         batch_size=model.BATCH_SIZE,
-<<<<<<< HEAD
-        # callbacks=[model.checkpoint_callback, model.generate_sample_callback],
-        callbacks=[model.checkpoint_callback,
-                   model.generate_sample_callback,
-                   model.kl_sched], 
-=======
         callbacks=[model.checkpoint_callback],
->>>>>>> 813983ea
         verbose=1,
     )
 
