--- conflicted
+++ resolved
@@ -1,257 +1,23 @@
 # model.py
 import os
-<<<<<<< HEAD
-import json
-import random
-from typing import Optional, Dict, Any
-
-import numpy as np
-import tensorflow as tf
-from tensorflow.keras import layers, models
-from tensorflow.keras.callbacks import (
-    ModelCheckpoint,
-    LambdaCallback,
-    Callback,
-    EarlyStopping,
-)
-=======
 import numpy as np
 import tensorflow as tf
 from tensorflow.keras import layers, models
 from tensorflow.keras.callbacks import ModelCheckpoint
 from tensorflow.keras.preprocessing.sequence import pad_sequences
->>>>>>> 813983ea
 from tensorflow.keras import mixed_precision
 from pathlib import Path
 import pretty_midi
 
-<<<<<<< HEAD
-# =========================================================
-# 전역 설정 & 재현성
-# =========================================================
-os.environ.setdefault("TF_DETERMINISTIC_OPS", "1")
-np.random.seed(42)
-tf.random.set_seed(42)
-random.seed(42)
-
-=======
 # ======================================
 # 전역 설정 및 하이퍼파라미터
 # ======================================
->>>>>>> 813983ea
 mixed_precision.set_global_policy("mixed_float16")
 try:
     ROOT_DIR = Path(__file__).resolve().parents[1]
 except NameError:
     ROOT_DIR = Path.cwd()
 
-<<<<<<< HEAD
-# =========================================================
-# 하이퍼파라미터
-# =========================================================
-LATENT_DIM       = 32
-BATCH_SIZE       = 64
-EPOCHS           = 20
-LEARNING_RATE    = 3e-4
-SEQUENCE_LENGTH  = 128
-STEP             = 10
-
-# KL
-KL_MAX_WEIGHT      = 0.2
-KL_WARMUP_EPOCHS   = 5
-FREE_NATS_PER_DIM  = 0.05
-
-# 데이터 필터링
-MIN_POS_RATIO = 5e-5
-
-# 훈련용 규제
-INIT_PROB        = 0.25
-TARGET_ACTIVITY  = 0.05
-LAMBDA_ACTIVITY  = 0.10
-R50_MIN          = 0.02
-LAMBDA_R50       = 0.50
-TAU_R50          = 0.10
-
-# 추론 임계값 정책
-DEFAULT_TARGET_RATE = float(os.getenv("TARGET_RATE", 0.03))
-MIN_THR = 0.01
-MAX_THR = 0.25
-
-# =========================================================
-# 경로
-# =========================================================
-DATASET_TAG  = "Classical"
-DATA_DIR     = ROOT_DIR / "data" / "processed" / DATASET_TAG
-OUTPUT_DIR   = ROOT_DIR / "outputs" / DATASET_TAG
-OUTPUT_DIR.mkdir(parents=True, exist_ok=True)
-
-CHECKPOINT_PATH        = OUTPUT_DIR / f"vae_{DATASET_TAG}_E{EPOCHS}.weights.h5"
-VAE_SAVE_PATH          = OUTPUT_DIR / f"vae_{DATASET_TAG}_E{EPOCHS}.keras"
-ENC_SAVE_PATH          = OUTPUT_DIR / f"encoder_{DATASET_TAG}_E{EPOCHS}.keras"
-DEC_SAVE_PATH          = OUTPUT_DIR / f"decoder_{DATASET_TAG}_E{EPOCHS}.keras"
-DEC_LOGITS_SAVE_PATH   = OUTPUT_DIR / f"decoder_logits_{DATASET_TAG}_E{EPOCHS}.keras"
-DEC_CALIB_SAVE_PATH    = OUTPUT_DIR / f"decoder_calibrated_{DATASET_TAG}_E{EPOCHS}.keras"
-DEC_CALIB_META_JSON    = OUTPUT_DIR / f"decoder_calibrated_{DATASET_TAG}_E{EPOCHS}.meta.json"
-
-# =========================================================
-# GPU 설정
-# =========================================================
-gpus = tf.config.list_physical_devices("GPU")
-if gpus:
-    tf.config.set_visible_devices(gpus[0], "GPU")
-    tf.config.experimental.set_memory_growth(gpus[0], True)
-
-# =========================================================
-# 유틸
-# =========================================================
-def prob_to_logit(p: float) -> float:
-    p = np.clip(p, 1e-6, 1.0 - 1e-6)
-    return float(np.log(p / (1.0 - p)))
-
-def decision_thresholds(
-    probs: np.ndarray,
-    pos_weight: float,
-    target_rate: float = DEFAULT_TARGET_RATE,
-    min_thr: float = MIN_THR,
-    max_thr: float = MAX_THR,
-):
-    flat = probs.ravel()
-    t_star = 1.0 / (1.0 + float(pos_weight))
-    q = max(0.0, 1.0 - float(target_rate))
-    t_quant = float(np.quantile(flat, q)) if flat.size else t_star
-    t_on = float(np.clip(max(t_star, t_quant), min_thr, max_thr))
-    t_off = float(max(min_thr * 0.5, t_on * 0.5))
-    return t_on, t_off, t_star, t_quant
-
-def apply_hysteresis(probs: np.ndarray, t_on: float, t_off: float):
-    T, P = probs.shape
-    out = np.zeros((T, P), dtype=bool)
-    state = np.zeros(P, dtype=bool)
-    for t in range(T):
-        p = probs[t]
-        turn_on  = (~state) & (p >= t_on)
-        turn_off = state & (p <  t_off)
-        state = (state | turn_on) & (~turn_off)
-        out[t] = state
-    return out
-
-def continuous_on_rate(g: np.ndarray, thr=0.5, span=4) -> float:
-    L = g.shape[0]
-    if L < span:
-        return 0.0
-    mask = g[0 : L - span + 1] > thr
-    for t in range(1, span):
-        mask &= g[t : L - span + 1 + t] > thr
-    return float(mask.mean())
-
-# ---- 바이어스 보정: 가장 단순 정책 ----
-def choose_t_on(pos_weight: float,
-                target_rate: float = DEFAULT_TARGET_RATE,
-                t_min: float = MIN_THR,
-                t_max: float = MAX_THR) -> float:
-    # 보수적: t_on = clip(max(t*, target_rate))
-    t_star = 1.0 / (1.0 + float(pos_weight))
-    t_on = max(t_star, float(target_rate))
-    return float(np.clip(t_on, t_min, t_max))
-
-def export_calibrated_from_logits(decoder_logits: tf.keras.Model,
-                                  latent_dim: int,
-                                  t_on: float,
-                                  save_path: Path) -> tf.keras.Model:
-    # b = -logit(t_on); logits+b -> sigmoid. 0.5 임계 == t_on 임계와 동등
-    t_on = float(np.clip(t_on, 1e-6, 1.0 - 1e-6))
-    b = -prob_to_logit(t_on)
-
-    z_in = layers.Input(shape=(latent_dim,))
-    logits = decoder_logits(z_in)
-    shifted = layers.Lambda(lambda x: tf.cast(x, tf.float32) + b, dtype="float32")(logits)
-    probs = layers.Activation("sigmoid", dtype="float32")(shifted)
-    dec_cal = models.Model(z_in, probs, name="decoder_calibrated")
-    dec_cal.save(str(save_path))
-    print(f"[SAVED] decoder_calibrated → {save_path} (bias={b:.6f}, t_on={t_on:.6f})")
-    return dec_cal
-
-# =========================================================
-# 데이터 로딩
-# =========================================================
-def load_data(input_dir=DATA_DIR, seq_length=SEQUENCE_LENGTH, step=STEP):
-    input_dir = Path(input_dir)
-    if not input_dir.is_dir():
-        raise FileNotFoundError(f"Data directory not found: {input_dir}")
-
-    files = sorted(input_dir.glob("*.npz"))
-    if not files:
-        raise RuntimeError(f"No .npz files in {input_dir}")
-
-    sequences = []
-    kept, skipped_shape, skipped_sparse = 0, 0, 0
-    for fp in files:
-        try:
-            with np.load(fp) as npz_file:
-                if "roll" not in npz_file:
-                    print(f"[WARN] 'roll' key not found in {fp.name}, skip.")
-                    continue
-                roll = npz_file["roll"].astype(np.float32)
-                if roll.ndim != 2 or roll.shape[1] != 128:
-                    skipped_shape += 1
-                    continue
-                T = roll.shape[0]
-                if T < seq_length:
-                    continue
-                for i in range(0, T - seq_length + 1, step):
-                    seq = roll[i : i + seq_length]
-                    if MIN_POS_RATIO is not None and (seq > 0).mean() < MIN_POS_RATIO:
-                        skipped_sparse += 1
-                        continue
-                    sequences.append(seq); kept += 1
-        except Exception as e:
-            print(f"[WARN] Error reading {fp.name}: {e}")
-
-    if not sequences:
-        raise RuntimeError("No sequences produced. Check params & data.")
-    print(f"[INFO] sequences kept={kept}, skipped_shape={skipped_shape}, skipped_sparse={skipped_sparse}")
-    return np.stack(sequences, dtype=np.float32)
-
-# =========================================================
-# KL 스케줄러
-# =========================================================
-KL_WEIGHT = tf.Variable(0.0, trainable=False, dtype=tf.float32)
-
-class KLWeightScheduler(Callback):
-    def __init__(self, warmup_epochs=KL_WARMUP_EPOCHS, max_weight=KL_MAX_WEIGHT):
-        super().__init__()
-        self.warmup = max(1, int(warmup_epochs))
-        self.maxw = float(max_weight)
-    def on_epoch_begin(self, epoch, logs=None):
-        w = self.maxw * min((epoch + 1) / self.warmup, 1.0)
-        KL_WEIGHT.assign(w)
-        if epoch == 0 or (epoch + 1) == self.warmup:
-            print(f"[INFO] KL_WEIGHT set to {float(w):.4f} (epoch {epoch})")
-
-# =========================================================
-# 네트워크
-# =========================================================
-BIAS_INIT = prob_to_logit(INIT_PROB)
-
-class Sampling(layers.Layer):
-    def __init__(self, free_nats_per_dim=FREE_NATS_PER_DIM, **kwargs):
-        super().__init__(**kwargs)
-        self.free_nats_per_dim = float(free_nats_per_dim)
-        self.kl_tracker = tf.keras.metrics.Mean(name="kl_loss_tracker", dtype=tf.float32)
-    def call(self, inputs, training=None):
-        z_mean, z_log_var = inputs
-        zm32 = tf.cast(z_mean, tf.float32)
-        zv32 = tf.cast(z_log_var, tf.float32)
-        eps  = tf.random.normal(tf.shape(zm32), dtype=tf.float32)
-        z32  = zm32 + tf.exp(0.5 * zv32) * eps
-        kl_per_sample = -0.5 * tf.reduce_sum(1.0 + zv32 - tf.square(zm32) - tf.exp(zv32), axis=-1)
-        latent_dim = tf.cast(tf.shape(zm32)[-1], tf.float32)
-        free_nats = self.free_nats_per_dim * latent_dim
-        kl_hinge = tf.nn.relu(kl_per_sample - free_nats)
-        kl_loss = tf.reduce_mean(kl_hinge)
-        self.add_loss(KL_WEIGHT * kl_loss)
-        self.kl_tracker.update_state(kl_loss)
-=======
 MAX_SEQUENCE_LENGTH = 500
 TIME_RESOLUTION = 0.05
 LATENT_DIM = 128
@@ -288,7 +54,6 @@
         zm32, zv32 = tf.cast(z_mean, tf.float32), tf.cast(z_log_var, tf.float32)
         eps = tf.random.normal(tf.shape(zm32))
         z32 = zm32 + tf.exp(0.5 * zv32) * eps
->>>>>>> 813983ea
         return tf.cast(z32, z_mean.dtype)
 
 class VAE(models.Model):
@@ -335,130 +100,6 @@
         return {m.name: m.result() for m in self.metrics}
 
 def build_encoder(input_shape, latent_dim):
-<<<<<<< HEAD
-    inp = layers.Input(shape=input_shape)
-    x = layers.LSTM(128, return_sequences=True)(inp)
-    x = layers.LSTM(64)(x)
-    z_mean = layers.Dense(latent_dim)(x)
-    z_log_var = layers.Dense(latent_dim)(x)
-    z = Sampling()([z_mean, z_log_var])
-    enc = models.Model(inp, [z_mean, z_log_var, z], name="encoder")
-    enc.sampling_layer = enc.layers[-1]
-    return enc
-
-def build_decoder(latent_dim, output_shape):
-    latent_in = layers.Input(shape=(latent_dim,))
-    x = layers.Dense(64)(latent_in)
-    x = layers.RepeatVector(output_shape[0])(x)
-    x = layers.LSTM(64, return_sequences=True)(x)
-    x = layers.LSTM(128, return_sequences=True)(x)
-    logits = layers.TimeDistributed(
-        layers.Dense(
-            output_shape[1], activation=None, dtype="float32",
-            bias_initializer=tf.keras.initializers.Constant(BIAS_INIT),
-        )
-    )(x)
-    probs = layers.Activation("sigmoid", dtype="float32")(logits)
-    dec = models.Model(latent_in, probs, name="decoder")
-    dec.logits_model = models.Model(latent_in, logits, name="decoder_logits")
-    return dec
-
-# =========================================================
-# 손실
-# =========================================================
-def weighted_bce_loss(pos_weight: float):
-    pw = tf.constant(float(pos_weight), dtype=tf.float32)
-    def loss(y_true, y_pred_logits):
-        y_true = tf.cast(y_true, tf.float32)
-        logits = tf.cast(y_pred_logits, tf.float32)
-        xe = tf.nn.weighted_cross_entropy_with_logits(labels=y_true, logits=logits, pos_weight=pw)
-        return tf.reduce_mean(xe)
-    return loss
-
-def smooth_r50_per_sample(probs, tau=TAU_R50):
-    s = tf.sigmoid((tf.cast(probs, tf.float32) - 0.5) / tau)
-    return tf.reduce_mean(s, axis=[1, 2])
-
-def composite_loss(pos_weight, target_activity, lambda_activity, r50_min, lambda_r50):
-    bce = weighted_bce_loss(pos_weight)
-    ta = tf.constant(float(target_activity), dtype=tf.float32)
-    lam_a = tf.constant(float(lambda_activity), dtype=tf.float32)
-    rmin = tf.constant(float(r50_min), dtype=tf.float32)
-    lam_r = tf.constant(float(lambda_r50), dtype=tf.float32)
-    def loss(y_true, logits):
-        l_bce = bce(y_true, logits)
-        probs = tf.sigmoid(tf.cast(logits, tf.float32))
-        activity = tf.reduce_mean(probs, axis=[1, 2])
-        act_pen  = tf.reduce_mean(tf.square(activity - ta))
-        r50_s = smooth_r50_per_sample(probs)
-        r_pen = tf.nn.relu(rmin - r50_s)
-        return l_bce + lam_a * act_pen + lam_r * tf.reduce_mean(r_pen)
-    return loss
-
-# =========================================================
-# 데이터 & 모델 빌드
-# =========================================================
-data = load_data(seq_length=SEQUENCE_LENGTH, step=STEP)
-p_rate = float(np.mean(data)) + 1e-12
-print(f"[INFO] positive_rate={p_rate:.12f}")
-
-raw_ratio = (1.0 - p_rate) / p_rate
-pos_weight = float(max(1.0, raw_ratio ** 0.35))
-print(f"[INFO] raw_pos_weight={raw_ratio:.2f}, effective_pos_weight={pos_weight:.2f}")
-
-input_shape = (SEQUENCE_LENGTH, 128)
-encoder = build_encoder(input_shape, LATENT_DIM)
-decoder = build_decoder(LATENT_DIM, input_shape)
-
-inp = layers.Input(shape=input_shape)
-_, _, z = encoder(inp)
-logits_out = decoder.logits_model(z)
-vae = models.Model(inp, logits_out, name="vae_logits")
-
-optimizer = tf.keras.optimizers.Adam(learning_rate=LEARNING_RATE, clipnorm=1.0)
-vae.compile(
-    optimizer=optimizer,
-    loss=composite_loss(
-        pos_weight=pos_weight,
-        target_activity=TARGET_ACTIVITY,
-        lambda_activity=LAMBDA_ACTIVITY,
-        r50_min=R50_MIN,
-        lambda_r50=LAMBDA_R50,
-    ),
-    jit_compile=False,
-)
-
-# =========================================================
-# 샘플 & 로깅
-# =========================================================
-def sample_and_log(epoch: int, target_rate: float = DEFAULT_TARGET_RATE):
-    z = np.random.normal(size=(1, LATENT_DIM)).astype(np.float32)
-    logits = decoder.logits_model.predict(z, verbose=0)[0].astype(np.float32)
-    probs  = 1.0 / (1.0 + np.exp(-logits))
-    t_on, t_off, t_star, t_quant = decision_thresholds(
-        probs, pos_weight=pos_weight, target_rate=target_rate
-    )
-    mask_hys = apply_hysteresis(probs, t_on, t_off)
-    rates = {
-        f">t*({t_star:.3f})": float((probs > t_star).mean()),
-        f">q({t_quant:.3f})": float((probs > t_quant).mean()),
-        "hys_on": float(mask_hys.mean()),
-        ">0.50": float((probs > 0.50).mean()),
-    }
-    bin_rate_t  = continuous_on_rate(probs, thr=t_on,  span=4)
-    bin_rate_05 = continuous_on_rate(probs, thr=0.50, span=4)
-    print(
-        f"[SAMPLE] ep {epoch:03d} | mean={probs.mean():.6f} std={probs.std():.6f} "
-        f"rates={rates} | t_on={t_on:.4f} t_off={t_off:.4f} "
-        f"| bin_rate(t_on)={bin_rate_t:.6f} bin_rate(0.5)={bin_rate_05:.6f}"
-    )
-
-def _on_epoch_end(epoch, logs):
-    if epoch % 5 == 0:
-        sample_and_log(epoch)
-
-generate_sample_callback = LambdaCallback(on_epoch_end=_on_epoch_end)
-=======
     inputs = layers.Input(shape=input_shape)
     x = layers.Masking(mask_value=0.0)(inputs)
     x = layers.Conv2D(64, (3, 3), activation="relu", padding="same", strides=(2, 2))(x)
@@ -488,113 +129,11 @@
     optimizer = tf.keras.optimizers.Adam(learning_rate=LEARNING_RATE, clipnorm=1.0)
     vae.compile(optimizer=optimizer)
     return vae
->>>>>>> 813983ea
 
 # =========================================================
 # 콜백
 # =========================================================
 checkpoint_callback = ModelCheckpoint(
-<<<<<<< HEAD
-    filepath=str(CHECKPOINT_PATH),
-    save_best_only=True,
-    save_weights_only=True,
-    monitor="loss",
-    mode="min",
-)
-
-es_callback = EarlyStopping(
-    monitor="val_loss",
-    patience=8,
-    restore_best_weights=True,
-    min_delta=0.001,
-)
-
-class KLLogger(Callback):
-    def __init__(self, sampling_layer):
-        super().__init__()
-        self.sampling = sampling_layer
-    def on_epoch_end(self, epoch, logs=None):
-        kl_mean = float(self.sampling.kl_tracker.result().numpy())
-        self.sampling.kl_tracker.reset_state()
-        print(f"[KL] epoch {epoch:03d} | weight={float(KL_WEIGHT.numpy()):.4f} | kl_loss={kl_mean:.6f}")
-
-kl_logger = KLLogger(encoder.sampling_layer)
-kl_sched = KLWeightScheduler()
-
-# =========================================================
-# API 편의 (선택)
-# =========================================================
-def generate_from_noise(target_rate: float = DEFAULT_TARGET_RATE,
-                        z: Optional[np.ndarray] = None) -> Dict[str, Any]:
-    if z is None:
-        z = np.random.normal(size=(1, LATENT_DIM)).astype(np.float32)
-    logits = decoder.logits_model.predict(z, verbose=0)[0].astype(np.float32)
-    probs  = 1.0 / (1.0 + np.exp(-logits))
-    t_on, t_off, t_star, t_quant = decision_thresholds(
-        probs, pos_weight=pos_weight, target_rate=target_rate
-    )
-    mask = apply_hysteresis(probs, t_on, t_off)
-    return {
-        "probs": probs,
-        "mask": mask,
-        "t_on": float(t_on),
-        "t_off": float(t_off),
-        "t_star": float(t_star),
-        "t_quant": float(t_quant),
-    }
-
-# =========================================================
-# 학습 & 저장 + 바이어스 보정 디코더 내보내기
-# =========================================================
-if __name__ == "__main__":
-    print("모델 학습 시작...")
-    history = vae.fit(
-        data, data,
-        epochs=EPOCHS,
-        batch_size=BATCH_SIZE,
-        validation_split=0.05,
-        shuffle=True,
-        callbacks=[checkpoint_callback, generate_sample_callback, kl_sched, es_callback, kl_logger],
-        verbose=1,
-    )
-
-    # 원본 저장
-    vae.save(str(VAE_SAVE_PATH))
-    encoder.save(str(ENC_SAVE_PATH))
-    decoder.save(str(DEC_SAVE_PATH))
-    decoder.logits_model.save(str(DEC_LOGITS_SAVE_PATH))
-    print("[SAVED]")
-    print("  VAE-logits :", VAE_SAVE_PATH)
-    print("  Encoder    :", ENC_SAVE_PATH)
-    print("  Decoder    :", DEC_SAVE_PATH)
-    print("  Dec-Logits :", DEC_LOGITS_SAVE_PATH)
-
-    # 바이어스 보정 디코더 (간단 정책)
-    t_on = choose_t_on(pos_weight=pos_weight, target_rate=DEFAULT_TARGET_RATE,
-                       t_min=MIN_THR, t_max=MAX_THR)
-    dec_calib = export_calibrated_from_logits(
-        decoder_logits=decoder.logits_model,
-        latent_dim=LATENT_DIM,
-        t_on=t_on,
-        save_path=DEC_CALIB_SAVE_PATH,
-    )
-
-    # 메타 저장
-    meta = {
-        "latent_dim": LATENT_DIM,
-        "pos_weight": float(pos_weight),
-        "target_rate_default": float(DEFAULT_TARGET_RATE),
-        "t_on": float(t_on),
-        "min_thr": float(MIN_THR),
-        "max_thr": float(MAX_THR),
-        "note": "decoder_calibrated는 0.5로 이진화하면 원본 디코더의 t_on 임계와 동등합니다.",
-    }
-    DEC_CALIB_META_JSON.write_text(json.dumps(meta, indent=2))
-    print(f"[SAVED] meta → {DEC_CALIB_META_JSON}")
-
-    sample_and_log(EPOCHS)
-=======
     str(CHECKPOINT_PATH), save_best_only=True,
     save_weights_only=True, monitor="total_loss", mode="min"
-)
->>>>>>> 813983ea
+)